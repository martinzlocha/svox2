--- conflicted
+++ resolved
@@ -144,13 +144,6 @@
             intrinsics = j["camera_intrinsics"]
             cx = intrinsics[6] * scale
             cy = intrinsics[7] * scale
-<<<<<<< HEAD
-
-        print("Using cx, cy:", cx, cy)
-
-        self.intrins_full : Intrin = Intrin(focal, focal, cx, cy)
-=======
->>>>>>> eaa71492
 
         print("Using cx, cy:", cx, cy)
 
